#!/usr/bin/env python3

from __future__ import annotations
import copy
import collections
import warnings
import csv
import numpy as np
import pandas as pd
import scipy.optimize
import matplotlib.pyplot as plt
import pybop
import pybamm

PulseDataset = collections.namedtuple(
    "PulseDataset", ["ts", "vs", "socs", "currents"]
)

BASE_PARAMETER_SET = {
    "chemistry": "ecm",
    "Initial temperature [K]": 25 + 273.15,
    "Upper voltage cut-off [V]": np.inf,
    "Lower voltage cut-off [V]": -np.inf,
    "Nominal cell capacity [A.h]": 5,
    "Ambient temperature [K]": 25 + 273.15,
    "Current function [A]": 5,
    "R0 [Ohm]": 0.001,
    "Cell thermal mass [J/K]": 1000,
    "Cell-jig heat transfer coefficient [W/K]": 10,
    "Jig thermal mass [J/K]": 500,
    "Jig-air heat transfer coefficient [W/K]": 10,
    "Entropic change [V/K]": 0.0004,
    "Initial SoC": None,
}


class ConstrainedThevenin(pybop.empirical.Thevenin):
    def __init__(
        self,
        tau_mins: list | np.ndarray = None,
        tau_maxs: list | np.ndarray = None,
        **model_kwargs,
    ):
        super().__init__(**model_kwargs)
        if tau_maxs is None:
            tau_maxs = [np.inf] * self.pybamm_model.options[
                "number of rc elements"
            ]
        if tau_mins is None:
            tau_mins = [0] * self.pybamm_model.options[
                "number of rc elements"
            ]
        elif (
            len(tau_maxs)
            != self.pybamm_model.options["number of rc elements"]
            or len(tau_mins)
            != self.pybamm_model.options["number of rc elements"]
        ):
            raise ValueError(
                "Length of tau constraints must match number of rc elements"
            )
        self._tau_maxs = tau_maxs
        self._tau_mins = tau_mins

    def _check_params(
        self,
        inputs: dict[str, float] = None,
        allow_infeasible_solutions: bool = False,
    ) -> bool:
        # Check every respective R*C <= tau_bound

        i = 1
        if inputs is None:
            # Simulating the model will result in this being called with
            # inputs=None; must return true to allow the simulation to run
            return True
        while True:
            if f"C{i} [F]" in inputs and f"R{i} [Ohm]" in inputs:
                tau = inputs[f"R{i} [Ohm]"] * inputs[f"C{i} [F]"]
                if tau > self._tau_maxs[i - 1]:
                    return False
                if tau < self._tau_mins[i - 1]:
                    return False
                i += 1
            else:
                return True


def get_base_parameters(capacity_Ah: float) -> dict:
    pars = copy.deepcopy(BASE_PARAMETER_SET)
    pars["Cell capacity [A.h]"] = capacity_Ah
    return pars


# Handle data


def coulomb_count(
    ts: np.ndarray,
    currents: np.ndarray,
    capacity: float,
    initial_soc: float = 1,
) -> np.ndarray:
    if currents.shape != ts.shape:
        raise ValueError("Current and ts must have same shape")
    ret = np.zeros_like(currents)
    ret[0] = 0
    ret[1:] = np.diff(ts) * currents[:-1]
    return np.cumsum(ret) / (capacity * 3600) + initial_soc


def build_ocv_interpolant(
    socs: np.ndarray, ocvs: np.ndarray
) -> pybamm.Interpolant:
    idxs = np.argsort(socs)

    def ocv(soc):
        return pybamm.Interpolant(socs[idxs], ocvs[idxs], soc, "OCV(SOC)")

    return ocv


# Run parameterisation step


def get_model(
    initial_soc,
    ocv,
    base_params,
    n_rc: int = 2,
    tau_maxs=None,
    tau_mins=None,
) -> tuple[pybop.empirical.Thevenin, pybop.ParameterSet]:
    base_params["Initial SoC"] = initial_soc
    base_params["Open-circuit voltage [V]"] = ocv
    for i in range(n_rc):
        base_params[f"Element-{i+1} initial overpotential [V]"] = 0
        base_params[f"R{i+1} [Ohm]"] = 0.0002  # These should be overwritten
        base_params[f"C{i+1} [F]"] = 1000

    solver = pybamm.ScipySolver(extra_options={"max_step": 10})
    model = ConstrainedThevenin(
        tau_mins,
        tau_maxs,
<<<<<<< HEAD
        parameter_set=base_params,
        solver=solver,
=======
        parameter_set=pybop.ParameterSet(params_dict=base_params),
>>>>>>> 1d661312
        options={"number of rc elements": n_rc},
    )
    return model


def get_fitting_params(
    prev_rs: np.ndarray,
    prev_cs: np.ndarray,
    r_bounds: list[float] = [
        1e-4,
        1e-1,
    ],
    c_bounds: list[float] = [1e2, 1e6],
    sigma_r: float = None,
    sigma_c: float = None,
) -> list[pybop.Parameter]:
    """
    TODO check for consistency between initial taus guess, initial rs guess
    """
    if sigma_r:
        prior_r = pybop.Gaussian(prev_rs[0], sigma_r)
    else:
        prior_r = None
    to_fit = [
        pybop.Parameter(
            "R0 [Ohm]",
            initial_value=prev_rs[0],
            prior=prior_r,
            bounds=r_bounds,
        )
    ]
    for i, (prev_r, prev_c) in enumerate(zip(prev_rs[1:], prev_cs)):
        if sigma_c:
            prior_c = pybop.Gaussian(prev_c, sigma_c)
        else:
            prior_c = None
        to_fit.append(
            pybop.Parameter(
                f"C{i+1} [F]",
                initial_value=prev_c,
                prior=prior_c,
                bounds=c_bounds,
            )
        )

        if sigma_r:
            prior_r = pybop.Gaussian(prev_r, sigma_r)
        else:
            prior_r = None
        to_fit.append(
            pybop.Parameter(
                f"R{i+1} [Ohm]",
                initial_value=prev_r,
                prior=prior_r,
                bounds=r_bounds,
            )
        )
    return to_fit


def print_params(params: np.ndarray):
    print("R0: ", params[0])
    for i, (ri, ci) in enumerate(zip(params[2::2], params[1::2])):
        print(f"R{i+1}: {ri}, C{i+1}: {ci}, tau{i+1}: {ri*ci}")


def fit_parameter_set(
    data: PulseDataset,
    model: pybop.empirical.Thevenin,
    fitting_parameters: list[pybop.Parameter],
    maxiter=50,
    method=pybop.XNES,
    scipy_constraints=None,
) -> np.ndarray:
    dataset = pybop.Dataset(
        {
            "Time [s]": data.ts,
            "Current function [A]": data.currents,
            "Voltage [V]": data.vs,
        }
    )
    problem = pybop.FittingProblem(model, fitting_parameters, dataset)
    cost = pybop.SumSquaredError(problem)
    if scipy_constraints:
        constraints, bounds = scipy_constraints
        optim = pybop.SciPyMinimize(
            cost,
            method=method,
            constraints=constraints,
            bounds=bounds,
        )
    else:
        optim = pybop.Optimisation(cost, optimiser=method)
        optim.set_max_iterations(maxiter)
    params, finalcost = optim.run()
    return params, problem, finalcost


def get_scipy_constraints(
    n_rc, method, tau_mins, tau_maxs, r_bounds, c_bounds
):
    if method in ["COBYLA", "COBYQA", "SLSQP", "trust-constr"]:
        # Nonlinear constraints on tau
        def calculate_taus(x):
            return x[1::2] * x[2::2]

        constraint = scipy.optimize.NonlinearConstraint(
            calculate_taus,
            tau_mins,
            tau_maxs,
        )
    else:
        constraint = None

    # Where R0, Ri, Ci lie in the list of fitted parameters
    # 0, 2, 4, 6, ...
    rs_idx = np.arange(n_rc + 1) * 2
    # 1, 3, 5, ...
    cs_idx = np.arange(n_rc) * 2 + 1
    # Bounds arrays, to be filled
    lb = np.zeros(2 * n_rc + 1)
    ub = np.zeros(2 * n_rc + 1)
    # Place Ri, Ci bounds into their respective places of the bounds arrays
    lb[rs_idx] = r_bounds[0]
    lb[cs_idx] = c_bounds[0]
    ub[rs_idx] = r_bounds[1]
    ub[cs_idx] = c_bounds[1]
    bounds = scipy.optimize.Bounds(lb, ub)
    return constraint, bounds


def parameterise(
    datasets: PulseDataset | list[PulseDataset],
    ocv_func,
    base_parameters: dict,
    initial_taus_guess: list[float] = [1, 50],
    initial_rs_guess: list[float] = [1e-2] * 3,
    r_bounds: list[float] = [1e-4, 1e-1],
    c_bounds: list[float] = [1, 1e6],
    tau_mins: list[float] = None,
    tau_maxs: list[float] = None,
    sigma_r: float = None,
    sigma_c: float = None,
    maxiter=50,
    method=pybop.XNES,
    verbose=True,
    plot=True,
):
    n_rc = len(initial_taus_guess)
    if isinstance(datasets, PulseDataset):
        datasets = [datasets]

    params = []
    average_socs = []
    for i, dataset in enumerate(datasets):
        initial_soc = dataset.socs[0]
        model = get_model(
            initial_soc,
            ocv_func,
            base_parameters,
            n_rc,
            tau_maxs,
            tau_mins,
        )
        if len(params) == 0:
            prev_rs = initial_rs_guess
            prev_cs = [
                tau / r
                for tau, r in zip(initial_taus_guess, initial_rs_guess[1:])
            ]
        else:
            prev_rs = params[-1][::2]
            prev_cs = params[-1][1::2]
        if isinstance(method, str):
            scipy_constraints = get_scipy_constraints(
                n_rc, method, tau_mins, tau_maxs, r_bounds, c_bounds
            )
        else:
            scipy_constraints = None
        fitting_params = get_fitting_params(
            prev_rs, prev_cs, r_bounds, c_bounds, sigma_r, sigma_c
        )
        fitted, problem, finalcost = fit_parameter_set(
            dataset,
            model,
            fitting_params,
            maxiter,
            method,
            scipy_constraints,
        )
        params.append(fitted)
        average_socs.append(np.mean(dataset.socs))

        if verbose:
            print_params(fitted)
            print(f"Final cost: {finalcost}")
        if plot:
            pybop.quick_plot(problem, problem_inputs=fitted)

    names = ["R0"]
    for i in range(n_rc):
        names.append(f"C{i+1}")
        names.append(f"R{i+1}")
    ret_df = pd.DataFrame(params, columns=names)
    ret_df.insert(0, "SOC", average_socs)

    return ret_df<|MERGE_RESOLUTION|>--- conflicted
+++ resolved
@@ -142,12 +142,8 @@
     model = ConstrainedThevenin(
         tau_mins,
         tau_maxs,
-<<<<<<< HEAD
-        parameter_set=base_params,
+        parameter_set=pybop.ParameterSet(params_dict=base_params),
         solver=solver,
-=======
-        parameter_set=pybop.ParameterSet(params_dict=base_params),
->>>>>>> 1d661312
         options={"number of rc elements": n_rc},
     )
     return model
